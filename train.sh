#!/bin/bash

#SBATCH -A kite_gpu
<<<<<<< HEAD
#SBATCH -t 0-1:0:0
#SBATCH --output die_hard_good.out
=======
#SBATCH -t 1:0:0
#SBATCH --output die_hard_bad_with_good_dataset.out
>>>>>>> a117d713
#SBATCH -p gpu
#SBATCH --gres=gpu:v100:1
#SBATCH --nodes 1
#SBATCH --mem 32G
#SBATCH -c 4
#SBATCH --mail-user korosh.roohi9731@gmail.com
#SBATCH --mail-type ALL

TMP=~/tmp
TMPDIR=~/tmp
TEMP=~/tmp
export LC_ALL=en_US.UTF-8
export LANG=en_US.UTF-8
export WANDB_MODE=offline

module load python3/3.10.9

source milenv/bin/activate

<<<<<<< HEAD
python mm.py train mmr_act pointnet --save-name die_hard_good -config ./configs/action/mmr_action_stack_40_point_carelab_5fold_0.toml -a gpu -m 400 -lr 1e-3
=======
python mm.py train mmr_act pointnet --save-name die_hard_bad_with_good_dataset -config ./configs/action/mmr_action_stack_40_point_carelab_5fold_0.toml -a gpu -m 400 -lr 1e-3
>>>>>>> a117d713
<|MERGE_RESOLUTION|>--- conflicted
+++ resolved
@@ -1,13 +1,8 @@
 #!/bin/bash
 
 #SBATCH -A kite_gpu
-<<<<<<< HEAD
-#SBATCH -t 0-1:0:0
-#SBATCH --output die_hard_good.out
-=======
 #SBATCH -t 1:0:0
-#SBATCH --output die_hard_bad_with_good_dataset.out
->>>>>>> a117d713
+#SBATCH --output die_hard_comparison.out
 #SBATCH -p gpu
 #SBATCH --gres=gpu:v100:1
 #SBATCH --nodes 1
@@ -27,8 +22,4 @@
 
 source milenv/bin/activate
 
-<<<<<<< HEAD
-python mm.py train mmr_act pointnet --save-name die_hard_good -config ./configs/action/mmr_action_stack_40_point_carelab_5fold_0.toml -a gpu -m 400 -lr 1e-3
-=======
-python mm.py train mmr_act pointnet --save-name die_hard_bad_with_good_dataset -config ./configs/action/mmr_action_stack_40_point_carelab_5fold_0.toml -a gpu -m 400 -lr 1e-3
->>>>>>> a117d713
+python mm.py train mmr_act pointnet --save-name die_hard_comparison -config ./configs/action/mmr_action_stack_40_point_carelab_5fold_0.toml -a gpu -m 400 -lr 1e-3