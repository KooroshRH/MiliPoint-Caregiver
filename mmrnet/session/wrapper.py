--- conflicted
+++ resolved
@@ -153,15 +153,6 @@
         print(f"\nConfusion Matrix (Merged Classes): \n{cm_merged}")
         
         # Plot confusion matrix for merged classes
-<<<<<<< HEAD
-        #plt.figure(figsize=(10, 8))
-        #sns.heatmap(cm_merged, annot=True, fmt='d', cmap='Blues')
-        #plt.xlabel('Predicted')
-        #plt.ylabel('True')
-        #plt.title('Confusion Matrix (Merged Classes)')
-        #plt.savefig(f'confusion_matrix_merged_epoch_{self.current_epoch}.png')
-        #plt.close()
-=======
         plt.figure(figsize=(10, 8))
         sns.heatmap(cm_merged, annot=True, fmt='d', cmap='Blues')
         plt.xlabel('Predicted')
@@ -169,7 +160,6 @@
         plt.title('Confusion Matrix (Merged Classes)')
         plt.savefig(f'confusion_matrix_merged_epoch_{self.current_epoch}.png')
         plt.close()
->>>>>>> d7e7f669
 
         print(f"\n\nTest F1 score (Before Merging): {f1_before_merge}")
         print(f"\nTest F1 score (Merged Classes): {f1_merged}")
